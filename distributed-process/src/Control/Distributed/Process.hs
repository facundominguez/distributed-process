{-# LANGUAGE CPP, ExplicitForAll, ScopedTypeVariables #-}

module Control.Distributed.Process (
    -- * Processes
    Process,
    liftIO,
    ProcessId,
--    NodeId,

    -- * Basic messaging
    send,
    expect,

    -- * Process management
    spawnLocal,
    getSelfPid,
--    getSelfNode,

    -- * Initialisation
    Transport,
    LocalNode,
    newLocalNode,
    runProcess,

  ) where

import qualified Network.Transport as Trans
import Network.Transport (Transport)

<<<<<<< HEAD
-- import qualified Data.ByteString.Lazy.Char8 as BS
-- import Data.ByteString.Lazy.Char8 (ByteString)
import qualified Data.ByteString.Char8 as BS
import Data.ByteString.Char8 (ByteString)
=======
>>>>>>> 4e42a1ef
import qualified Data.IntMap as IntMap
import Data.IntMap (IntMap)
import Control.Applicative
import Control.Monad
import Control.Monad.Trans
import Control.Concurrent.MVar
import Control.Concurrent.Chan
import Control.Concurrent
import Data.Typeable

import Debug.Trace

#ifndef LAZY
import qualified Data.ByteString.Char8 as BS
import Data.ByteString.Char8 (ByteString)
#else
import qualified Data.ByteString.Lazy.Char8 as BS
import Data.ByteString.Lazy.Char8 (ByteString)
#endif

------------------------
-- Cloud Haskell layer
--

data NodeId = NodeId -- !Trans.SourceEnd !Trans.SourceEnd

data ProcessId = ProcessId !Trans.SourceEnd !NodeId !LocalProcessId
type LocalProcessId = Int

newtype SourcePort a = SourcePort Trans.SourceEnd

newtype Process a = Process { unProcess :: ProcessState -> IO a }

instance Functor Process where
    fmap f m = Process (\ps -> unProcess m ps >>= \x -> return (f x))

instance Applicative Process where
    pure  = return
    (<*>) = ap

instance Monad Process where
    m >>= k  = Process (\ps -> unProcess m ps >>= \x -> unProcess (k x) ps)
    return x = Process (\_  -> return x)

instance MonadIO Process where
    liftIO io = Process (\_ -> io)

getProcessState :: Process ProcessState
getProcessState = Process (\ps  -> return ps)

getLocalNode :: Process LocalNode
getLocalNode = prNode <$> getProcessState

getSelfPid :: Process ProcessId
getSelfPid = prPid <$> getProcessState

-- State a process carries around and has local access to
--
data ProcessState = ProcessState {
    prPid   :: !ProcessId,
    prChan  :: !Trans.TargetEnd,
    prQueue :: !(CQueue Message),
    prNode  :: !LocalNode
  }

data Message = Message String --string rep of TypeRep, sigh.
                       String

-- Context for a local node, all processes running on a node have direct access to this
--
data LocalNode = LocalNode {
    ndProcessTable  :: !(MVar ProcessTable),
    ndTransport     :: !Transport
  }

data ProcessTable = ProcessTable
  !LocalProcessId              -- ^ Value of next ProcessTableEntry index
  !(IntMap ProcessTableEntry)  -- ^ Index from LocalProcessIds to ProcessTableEntry
data ProcessTableEntry = ProcessTableEntry {
    pteThread :: !ThreadId
  }

newLocalNode :: Transport -> IO LocalNode
newLocalNode trans = do
    processTableVar  <- newMVar (ProcessTable 0 IntMap.empty)
    return LocalNode {
      ndProcessTable  = processTableVar,
      ndTransport     = trans
    }

-- | `runProcess` executes a process on a given node, and waits for the process
-- to finish before returning.
runProcess :: LocalNode -> Process () -> IO ()
runProcess node proc = do
  waitVar <- newEmptyMVar
  _ <- forkProcess node (proc >> liftIO (putMVar waitVar ()))
         --TODO: should use linking for waiting for the end
  takeMVar waitVar

-- | `forkProcess` forks and executes process on a given node. This
-- returns the ProcessId when the new process has been created.
forkProcess :: LocalNode -> Process () -> IO ProcessId
forkProcess node (Process action) = do
    (sourceAddr, chan) <- Trans.newConnection (ndTransport node)
    sourceEnd <- Trans.connect sourceAddr
    processTable@(ProcessTable lpid _) <- takeMVar (ndProcessTable node)
    let pid = ProcessId sourceEnd NodeId lpid
    _ <- forkIO $ do
      tid  <- myThreadId
      putMVar (ndProcessTable node) (insertProcess tid processTable)
      queue <- newCQueue
      _ <- forkIO $ receiverPump chan queue
      action $ ProcessState pid chan queue node
    return pid

  where
    insertProcess :: ThreadId -> ProcessTable -> ProcessTable
    insertProcess tid (ProcessTable nextPid table) =
      let pte = ProcessTableEntry tid
       in ProcessTable (nextPid+1) (IntMap.insert nextPid pte table)

    receiverPump :: Trans.TargetEnd -> CQueue Message -> IO ()
    receiverPump chan queue = forever $ do
      msgBlobs <- Trans.receive chan
      readBlobs (concatMap BS.unpack msgBlobs)
     where
      readBlobs :: String -> IO ()
      readBlobs [] = return ()
      readBlobs bs = do
        -- TODO: replace reads with something safer and faster.
        let [((typerep, body), bs')] = reads bs
        enqueue queue (Message typerep body)
        readBlobs bs'

send :: (Typeable a, Show a) => ProcessId -> a -> Process ()
send (ProcessId chan _ _) msg =
    liftIO (Trans.send chan msgBlobs)
  where
    msgBlobs :: [ByteString]
    msgBlobs =  [BS.pack (show (show (typeOf msg), show msg))]

expect :: forall a. (Typeable a, Read a) => Process a
expect = do
    ProcessState { prQueue = queue } <- getProcessState
    let typerepstr = show (typeOf (undefined :: a))
    Message _ body <- liftIO $
      dequeueMatching queue (\(Message typerepstr' _) -> typerepstr' == typerepstr)
    return (read body)

spawnLocal :: Process () -> Process ProcessId
spawnLocal proc = do
  node <- getLocalNode
  liftIO $ forkProcess node proc

{-
send   :: Serializable a -> ProcessId -> a -> Process ()
expect :: Serializable a -> Process a

newChan     :: Serializable a => Process (SourcePort a, TargetPort a)
sendChan    :: Serializable a => SourcePort a -> a -> Process ()
receiveChan :: Serializable a => TargetPort a -> Process a

spawn       :: NodeId -> Closure (Process ()) -> Process ProcessId
terminate   :: ProcessM a
getSelfPid  :: ProcessM ProcessId
getSelfNode :: ProcessM NodeId

monitorProcess :: ProcessId -> ProcessId -> MonitorAction -> Process ()

-}

-- Concurrent queue for single reader, single writer
--
data CQueue a = CQueue (MVar [a]) -- arrived
                       (Chan a) -- incomming

newCQueue :: IO (CQueue a)
newCQueue = do
  arrived   <- newMVar []
  incomming <- newChan
  return (CQueue arrived incomming)

enqueue :: CQueue a -> a -> IO ()
enqueue (CQueue _arrived incomming) a = writeChan incomming a

dequeueMatching :: forall a. CQueue a -> (a -> Bool) -> IO a
dequeueMatching (CQueue arrived incomming) matches = do
    modifyMVar arrived (checkArrived [])
  where
    checkArrived :: [a] -> [a] -> IO ([a], a)
    checkArrived xs' []     = checkIncomming xs'
    checkArrived xs' (x:xs)
                | matches x = return (reverse xs' ++ xs, x)
                | otherwise = checkArrived (x:xs') xs

    checkIncomming :: [a] -> IO ([a], a)
    checkIncomming xs' = do
      x <- readChan incomming
      if matches x
        then return (reverse xs', x)
        else checkIncomming (x:xs')<|MERGE_RESOLUTION|>--- conflicted
+++ resolved
@@ -27,13 +27,6 @@
 import qualified Network.Transport as Trans
 import Network.Transport (Transport)
 
-<<<<<<< HEAD
--- import qualified Data.ByteString.Lazy.Char8 as BS
--- import Data.ByteString.Lazy.Char8 (ByteString)
-import qualified Data.ByteString.Char8 as BS
-import Data.ByteString.Char8 (ByteString)
-=======
->>>>>>> 4e42a1ef
 import qualified Data.IntMap as IntMap
 import Data.IntMap (IntMap)
 import Control.Applicative
